# Changelog

All notable changes to this project will be documented in this file.

The format is based on [Keep a Changelog](https://keepachangelog.com/en/1.0.0/),
and this project adheres to [PEP 440](https://www.python.org/dev/peps/pep-0440/)
and uses [Semantic Versioning](https://semver.org/spec/v2.0.0.html).

<<<<<<< HEAD
## [0.6]

### Added
* Support for EW collection mode SLCs.

## [0.5]
=======
## [0.5.0]
>>>>>>> e3013f8b

### Added
* Support for [s1-reader](https://github.com/isce-framework/s1-reader) and OPERA workflows by adding ability to include 0-burst annotation files when using `--all-anns` CLI flag.

## [0.4.2]

### Added
* Support for Python 3.9

## [0.4.1]

### Fixed
* Bug in CLI parsing of granule case for `burst2safe`.

### Removed
* `--pols` as a required argument for `burst2safe` and `burst2stack`. Default value is now `VV`.

## [0.4.0]

### Added
* `burst2stack` tool for creating stacks of SAFEs.
* The ability to specify swaths and minimum number of bursts when using tool.
* The ability to specify the SAFE extent by either bounding box or vector file.

### Fixed
* `Safe.get_name()` so that it correctly parses `Safe` objects with only cross-pol data.

### Changed
* Moved all search/download functionality to `search.py` module.
* `--bbox` argument to `--extent`.

## [0.3.5]

### Fixed
* Polarization code now accurately reflects bursts contained in SAFE.
* Measurement GeoTiff metadata now correctly specifies Sentinel-1 A or B.

### Added
* CLI argument for specifying output directory.

## [0.3.4]

### Added
* Separate check of Earthdata credentials prior to download.

## [0.3.3]

### Added
* Retries of download functionality to improve robustness of download step.

## [0.3.2]

### Fixed
* Bug introduced in `0.3.1` where the `download_bursts` function would not work for a single worker.

## [0.3.1]

### Fixed
* Race condition in `download_bursts` function by switching to parallel, instead of threaded, downloads.

## [0.3.0]

### Added
* Support for IPF >=3.40 RFI annotation files.
* Support for IPF <=2.90.
* IPF-specific support files.
* Calculation of `platformHeading` and `burst/byteOffset` fields.

### Fixed
* Path information for annotation/measurement files are now are updated when the SAFE path is.
* Bug when burst widths are different by one pixel

### Changed
* Test suite to use test data from 2024 (IPF version 3.71).

## [0.2.0]

### Added
* Functionality for ensure input bursts are eligible for merging.
* A test suite for the library.
* Docstrings for the majority of methods/functions.
* Bounding-box based interface for specifying bursts to merge.
* Removal of intermediate files after merging.

### Changed
* Refactored many components of the library to enable simpler testing.
* Correctly set product unique identifier in SAFE name.

## [0.1.0]

### Added
* First working version of the library.

## [0.0.1]

### Added
* Create project structure and CI/CD tooling.

## [0.0.0]

### Added
* Initial version of project.<|MERGE_RESOLUTION|>--- conflicted
+++ resolved
@@ -6,16 +6,12 @@
 and this project adheres to [PEP 440](https://www.python.org/dev/peps/pep-0440/)
 and uses [Semantic Versioning](https://semver.org/spec/v2.0.0.html).
 
-<<<<<<< HEAD
-## [0.6]
+## [0.6.0]
 
 ### Added
 * Support for EW collection mode SLCs.
 
-## [0.5]
-=======
 ## [0.5.0]
->>>>>>> e3013f8b
 
 ### Added
 * Support for [s1-reader](https://github.com/isce-framework/s1-reader) and OPERA workflows by adding ability to include 0-burst annotation files when using `--all-anns` CLI flag.
